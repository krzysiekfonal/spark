--- conflicted
+++ resolved
@@ -30,12 +30,8 @@
 import akka.remote.{DisassociatedEvent, RemotingLifecycleEvent}
 import akka.serialization.SerializationExtension
 
-<<<<<<< HEAD
-import org.apache.spark.{Logging, SparkException}
-=======
 
 import org.apache.spark.{SparkConf, Logging, SparkException}
->>>>>>> 67b9a336
 import org.apache.spark.deploy.{ApplicationDescription, DriverDescription, ExecutorState}
 import org.apache.spark.deploy.DeployMessages._
 import org.apache.spark.deploy.master.MasterMessages._
@@ -190,11 +186,7 @@
     case RequestSubmitDriver(description) => {
       if (state != RecoveryState.ALIVE) {
         val msg = s"Can only accept driver submissions in ALIVE state. Current state: $state."
-<<<<<<< HEAD
-        sender ! SubmitDriverResponse(false, msg)
-=======
         sender ! SubmitDriverResponse(false, None, msg)
->>>>>>> 67b9a336
       } else {
         logInfo("Driver submitted " + description.command.mainClass)
         val driver = createDriver(description)
@@ -206,23 +198,15 @@
         // TODO: It might be good to instead have the submission client poll the master to determine
         //       the current status of the driver. For now it's simply "fire and forget".
 
-<<<<<<< HEAD
-        sender ! SubmitDriverResponse(true, s"Driver successfully submitted as ${driver.id}")
-=======
         sender ! SubmitDriverResponse(true, Some(driver.id),
           s"Driver successfully submitted as ${driver.id}")
->>>>>>> 67b9a336
       }
     }
 
     case RequestKillDriver(driverId) => {
       if (state != RecoveryState.ALIVE) {
         val msg = s"Can only kill drivers in ALIVE state. Current state: $state."
-<<<<<<< HEAD
-        sender ! KillDriverResponse(false, msg)
-=======
         sender ! KillDriverResponse(driverId, success = false, msg)
->>>>>>> 67b9a336
       } else {
         logInfo("Asked to kill driver " + driverId)
         val driver = drivers.find(_.id == driverId)
@@ -243,17 +227,6 @@
             // TODO: It would be nice for this to be a synchronous response
             val msg = s"Kill request for $driverId submitted"
             logInfo(msg)
-<<<<<<< HEAD
-            sender ! KillDriverResponse(true, msg)
-          case None =>
-            val msg = s"Could not find running driver $driverId"
-            logWarning(msg)
-            sender ! KillDriverResponse(false, msg)
-        }
-      }
-    }
-
-=======
             sender ! KillDriverResponse(driverId, success = true, msg)
           case None =>
             val msg = s"Driver $driverId has already finished or does not exist"
@@ -273,7 +246,6 @@
       }
     }
 
->>>>>>> 67b9a336
     case RegisterApplication(description) => {
       if (state == RecoveryState.STANDBY) {
         // ignore, don't send response
@@ -318,11 +290,7 @@
 
     case DriverStateChanged(driverId, state, exception) => {
       state match {
-<<<<<<< HEAD
-        case DriverState.FAILED | DriverState.FINISHED | DriverState.KILLED =>
-=======
         case DriverState.ERROR | DriverState.FINISHED | DriverState.KILLED | DriverState.FAILED =>
->>>>>>> 67b9a336
           removeDriver(driverId, state, exception)
         case _ =>
           throw new Exception(s"Received unexpected state update for driver $driverId: $state")
@@ -448,10 +416,6 @@
 
     // Reschedule drivers which were not claimed by any workers
     drivers.filter(_.worker.isEmpty).foreach { d =>
-<<<<<<< HEAD
-      logWarning(s"Driver ${d.id} was not found after master recovery, re-launching")
-      relaunchDriver(d)
-=======
       logWarning(s"Driver ${d.id} was not found after master recovery")
       if (d.desc.supervise) {
         logWarning(s"Re-launching ${d.id}")
@@ -460,7 +424,6 @@
         removeDriver(d.id, DriverState.ERROR, None)
         logWarning(s"Did not re-launch ${d.id} because it was not supervised")
       }
->>>>>>> 67b9a336
     }
 
     state = RecoveryState.ALIVE
@@ -582,9 +545,6 @@
       exec.application.removeExecutor(exec)
     }
     for (driver <- worker.drivers.values) {
-<<<<<<< HEAD
-      relaunchDriver(driver)
-=======
       if (driver.desc.supervise) {
         logInfo(s"Re-launching ${driver.id}")
         relaunchDriver(driver)
@@ -592,7 +552,6 @@
         logInfo(s"Not re-launching ${driver.id} because it was not supervised")
         removeDriver(driver.id, DriverState.ERROR, None)
       }
->>>>>>> 67b9a336
     }
     persistenceEngine.removeWorker(worker)
   }
